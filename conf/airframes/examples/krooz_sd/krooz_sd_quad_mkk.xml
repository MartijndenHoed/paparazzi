--- conflicted
+++ resolved
@@ -24,7 +24,6 @@
     <subsystem name="motor_mixing"/>
 
 		<define name="NO_RC_THRUST_LIMIT"/>
-		<define name="USE_RC_FP_BLOCK_SWITCHING"/>
   </firmware>
 
 	<modules main_freq="512">
@@ -100,18 +99,12 @@
     <define name="BODY_TO_IMU_PHI"   value="0." unit="deg"/>
     <define name="BODY_TO_IMU_THETA" value="0." unit="deg"/>
     <define name="BODY_TO_IMU_PSI"   value="0." unit="deg"/>
-    
-    <define name="GYRO_AVG_FILTER" value="3"/>
   </section>
 
   <section name="AHRS" prefix="AHRS_">
     <define name="PROPAGATE_LOW_PASS_RATES" value="1"/>
-<<<<<<< HEAD
     <define name="GRAVITY_HEURISTIC_FACTOR" value="30"/>
-=======
-    <define name="GRAVITY_UPDATE_NORM_HEURISTIC" value="1"/>
     <define name="MAG_CORRECT_FREQUENCY" value="75"/>
->>>>>>> df7e47e9
     <define name="H_X" value="0.3586845"/>
     <define name="H_Y" value="0.0168651"/>
     <define name="H_Z" value="0.933303"/>
@@ -209,11 +202,8 @@
   <section name="GUIDANCE_H" prefix="GUIDANCE_H_">
 		<define name="USE_REF" value="1"/>
     <define name="USE_SPEED_REF" value="1"/> <!-- using RC to control horizontal setpoint -->
-    <define name="APPROX_FORCE_BY_THRUST" value="1"/>
     <define name="MAX_BANK" value="27" unit="deg"/>
-    <define name="REF_OMEGA" value="RadOfDeg(45.)"/>
-    <define name="REF_ZETA" value="0.95"/>
-    <define name="REF_MAX_ACCEL" value="5."/> <!-- max reference horizontal acceleration in m/s2 -->
+    <define name="REF_MAX_ACCEL" value="7."/> <!-- max reference horizontal acceleration in m/s2 -->
     <define name="REF_MAX_SPEED" value="2."/> <!-- max reference horizontal speed in m/s -->
     <define name="PGAIN" value="100"/>
     <define name="DGAIN" value="220"/>
