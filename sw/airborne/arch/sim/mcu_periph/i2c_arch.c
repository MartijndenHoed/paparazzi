--- conflicted
+++ resolved
@@ -1,14 +1,10 @@
 #include "mcu_periph/i2c.h"
+
 
 bool_t i2c_idle(struct i2c_periph *p __attribute__ ((unused))) { return TRUE; }
 bool_t i2c_submit(struct i2c_periph* p __attribute__ ((unused)), struct i2c_transaction* t __attribute__ ((unused))) { return TRUE;}
 void i2c_event(void) { }
 void i2c2_setbitrate(int bitrate __attribute__ ((unused))) { }
-
-<<<<<<< HEAD
-void i2c1_er_isr(void) {}
-void i2c2_er_isr(void) {}
-=======
 
 #ifdef USE_I2C0
 struct i2c_errors i2c0_errors;
@@ -35,5 +31,4 @@
   i2c2.errors = &i2c2_errors;
   ZEROS_ERR_COUNTER(i2c2_errors);
 }
-#endif
->>>>>>> 6abd9087
+#endif