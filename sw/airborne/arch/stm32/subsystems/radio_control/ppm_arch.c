/*
 * Copyright (C) 2010 The Paparazzi Team
 *
 * This file is part of paparazzi.
 *
 * paparazzi is free software; you can redistribute it and/or modify
 * it under the terms of the GNU General Public License as published by
 * the Free Software Foundation; either version 2, or (at your option)
 * any later version.
 *
 * paparazzi is distributed in the hope that it will be useful,
 * but WITHOUT ANY WARRANTY; without even the implied warranty of
 * MERCHANTABILITY or FITNESS FOR A PARTICULAR PURPOSE.  See the
 * GNU General Public License for more details.
 *
 * You should have received a copy of the GNU General Public License
 * along with paparazzi; see the file COPYING.  If not, write to
 * the Free Software Foundation, 59 Temple Place - Suite 330,
 * Boston, MA 02111-1307, USA.
 */

/**
 * @file arch/stm32/subsystems/radio_control/ppm_arch.c
 * @ingroup stm32_arch
 *
 * STM32 ppm decoder.
 *
 * Input signal either on:
 *  - PA1 TIM2/CH2 (uart1 trig on Lisa/L)  (Servo 6 on Lisa/M)
 *  - PA10 TIM1/CH3 (uart1 trig on Lisa/L) (uart1 rx on Lisa/M)
 *
 */

#include "subsystems/radio_control.h"
#include "subsystems/radio_control/ppm.h"

#if defined(STM32F1)
#include <libopencm3/stm32/f1/rcc.h>
#include <libopencm3/stm32/f1/gpio.h>
#include <libopencm3/stm32/f1/nvic.h>
#elif defined(STM32F4)
#include <libopencm3/stm32/f4/rcc.h>
#include <libopencm3/stm32/f4/gpio.h>
#include <libopencm3/stm32/f4/nvic.h>
#endif
#include <libopencm3/stm32/timer.h>
#include "mcu_periph/sys_time.h"


uint8_t  ppm_cur_pulse;
uint32_t ppm_last_pulse_time;
bool_t   ppm_data_valid;
static uint32_t timer_rollover_cnt;

#if USE_PPM_TIM2
<<<<<<< HEAD

INFO("Using TIM2 for PPM input on PA_10 (SERVO6) pin.")
=======
#ifndef BOARD_KROOZ
#pragma message "Using PPM input on SERVO6 pin!"
#endif
>>>>>>> 952d5930

#define PPM_RCC			&RCC_APB1ENR
#define PPM_PERIPHERAL		RCC_APB1ENR_TIM2EN
#define PPM_TIMER		TIM2
#define PPM_CHANNEL		TIM_IC2
#define PPM_TIMER_INPUT		TIM_IC_IN_TI2
#define PPM_IRQ			NVIC_TIM2_IRQ
#define PPM_IRQ_FLAGS		(TIM_DIER_CC2IE | TIM_DIER_UIE)
#define PPM_GPIO_PERIPHERAL	RCC_APB2ENR_IOPAEN
#define PPM_GPIO_PORT		GPIOA
#define PPM_GPIO_PIN		GPIO1

#elif USE_PPM_TIM1

INFO("Using TIM1 for PPM input on PA_01 (UART1_RX) pin.")

#define PPM_RCC			&RCC_APB2ENR
#define PPM_PERIPHERAL		RCC_APB2ENR_TIM1EN
#define PPM_TIMER		TIM1
#define PPM_CHANNEL		TIM_IC3
#define PPM_TIMER_INPUT		TIM_IC_IN_TI3
#define PPM_IRQ			NVIC_TIM1_UP_IRQ
#define PPM_IRQ2		NVIC_TIM1_CC_IRQ
#define PPM_IRQ_FLAGS		(TIM_DIER_CC3IE | TIM_DIER_UIE)
#define PPM_GPIO_PERIPHERAL	RCC_APB2ENR_IOPAEN
#define PPM_GPIO_PORT		GPIOA
#define PPM_GPIO_PIN		GPIO10

#endif

void ppm_arch_init ( void ) {

  /* timer clock enable */
  rcc_peripheral_enable_clock(PPM_RCC, PPM_PERIPHERAL);
	
#if defined(STM32F1)
  /* GPIOA clock enable */
  rcc_peripheral_enable_clock(&RCC_APB2ENR, PPM_GPIO_PERIPHERAL);
  /* timer gpio configuration */
  gpio_set_mode(PPM_GPIO_PORT, GPIO_MODE_INPUT,
		GPIO_CNF_INPUT_FLOAT, PPM_GPIO_PIN);
#elif defined(STM32F4)
	/* GPIOB clock enable */
	rcc_peripheral_enable_clock(&RCC_AHB1ENR, RCC_AHB1ENR_IOPBEN);
	/* TIM2 channel 2 pin (PB.03) configuration */
	gpio_mode_setup(GPIOB, GPIO_MODE_AF, GPIO_PUPD_NONE, GPIO3);
	gpio_set_af(GPIOB, GPIO_AF1, GPIO3);
#endif

  /* Time Base configuration */
#ifndef BOARD_KROOZ
  timer_reset(PPM_TIMER);
#endif
  timer_set_mode(PPM_TIMER, TIM_CR1_CKD_CK_INT,
		 TIM_CR1_CMS_EDGE, TIM_CR1_DIR_UP);
  timer_set_period(PPM_TIMER, 0xFFFF);
<<<<<<< HEAD
  /* run ppm timer at cpu freq / 9 = 8MHz */
  timer_set_prescaler(PPM_TIMER, 8);
=======
#if defined(STM32F1)
	timer_set_prescaler(PPM_TIMER, 0x8);
#elif defined(STM32F4)
	timer_set_prescaler(PPM_TIMER, 0x53);
#endif
>>>>>>> 952d5930

 /* TIM configuration: Input Capture mode ---------------------
     The Rising edge is used as active edge,
     Intput pin is either PA1 or PA10
  ------------------------------------------------------------ */
#if defined PPM_PULSE_TYPE && PPM_PULSE_TYPE == PPM_PULSE_TYPE_POSITIVE
  timer_ic_set_polarity(PPM_TIMER, PPM_CHANNEL, TIM_IC_RISING);
#elif defined PPM_PULSE_TYPE && PPM_PULSE_TYPE == PPM_PULSE_TYPE_NEGATIVE
  timer_ic_set_polarity(PPM_TIMER, PPM_CHANNEL, TIM_IC_FALLING);
#else
#error "Unknown PM_PULSE_TYPE"
#endif
  timer_ic_set_input(PPM_TIMER, PPM_CHANNEL, PPM_TIMER_INPUT);
  timer_ic_set_prescaler(PPM_TIMER, PPM_CHANNEL, TIM_IC_PSC_OFF);
  timer_ic_set_filter(PPM_TIMER, PPM_CHANNEL, TIM_IC_OFF);

  /* Enable timer Interrupt(s). */
  nvic_set_priority(PPM_IRQ, 2);
  nvic_enable_irq(PPM_IRQ);

#ifdef PPM_IRQ2
  nvic_set_priority(PPM_IRQ2, 2);
  nvic_enable_irq(PPM_IRQ2);
#endif

  /* Enable the CC2 and Update interrupt requests. */
  timer_enable_irq(PPM_TIMER, PPM_IRQ_FLAGS);

  /* Enable capture channel. */
  timer_ic_enable(PPM_TIMER, PPM_CHANNEL);

  /* TIM enable counter */
  timer_enable_counter(PPM_TIMER);

  ppm_last_pulse_time = 0;
  ppm_cur_pulse = RADIO_CONTROL_NB_CHANNEL;
  timer_rollover_cnt = 0;

}

#if USE_PPM_TIM2

void tim2_isr(void) {

  if((TIM2_SR & TIM_SR_CC2IF) != 0) {
    timer_clear_flag(TIM2, TIM_SR_CC2IF);

    uint32_t now = timer_get_counter(TIM2) + timer_rollover_cnt;
    DecodePpmFrame(now);
  }
  else if((TIM2_SR & TIM_SR_UIF) != 0) {
    timer_rollover_cnt+=(1<<16);
    timer_clear_flag(TIM2, TIM_SR_UIF);
  }

}

#elif USE_PPM_TIM1

void tim1_up_isr(void) {
  if((TIM1_SR & TIM_SR_UIF) != 0) {
    timer_rollover_cnt+=(1<<16);
    timer_clear_flag(TIM1, TIM_SR_UIF);
  }
}

void tim1_cc_isr(void) {
  if((TIM2_SR & TIM_SR_CC3IF) != 0) {
    timer_clear_flag(TIM1, TIM_SR_CC3IF);

    uint32_t now = timer_get_counter(TIM1) + timer_rollover_cnt;
    DecodePpmFrame(now);
  }
}

#endif<|MERGE_RESOLUTION|>--- conflicted
+++ resolved
@@ -53,14 +53,8 @@
 static uint32_t timer_rollover_cnt;
 
 #if USE_PPM_TIM2
-<<<<<<< HEAD
 
 INFO("Using TIM2 for PPM input on PA_10 (SERVO6) pin.")
-=======
-#ifndef BOARD_KROOZ
-#pragma message "Using PPM input on SERVO6 pin!"
-#endif
->>>>>>> 952d5930
 
 #define PPM_RCC			&RCC_APB1ENR
 #define PPM_PERIPHERAL		RCC_APB1ENR_TIM2EN
@@ -95,7 +89,7 @@
 
   /* timer clock enable */
   rcc_peripheral_enable_clock(PPM_RCC, PPM_PERIPHERAL);
-	
+
 #if defined(STM32F1)
   /* GPIOA clock enable */
   rcc_peripheral_enable_clock(&RCC_APB2ENR, PPM_GPIO_PERIPHERAL);
@@ -117,16 +111,12 @@
   timer_set_mode(PPM_TIMER, TIM_CR1_CKD_CK_INT,
 		 TIM_CR1_CMS_EDGE, TIM_CR1_DIR_UP);
   timer_set_period(PPM_TIMER, 0xFFFF);
-<<<<<<< HEAD
+#if defined(STM32F1)
   /* run ppm timer at cpu freq / 9 = 8MHz */
-  timer_set_prescaler(PPM_TIMER, 8);
-=======
-#if defined(STM32F1)
 	timer_set_prescaler(PPM_TIMER, 0x8);
 #elif defined(STM32F4)
 	timer_set_prescaler(PPM_TIMER, 0x53);
 #endif
->>>>>>> 952d5930
 
  /* TIM configuration: Input Capture mode ---------------------
      The Rising edge is used as active edge,
