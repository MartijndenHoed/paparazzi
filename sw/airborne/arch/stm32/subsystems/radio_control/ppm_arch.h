/*
 * Copyright (C) 2010 The Paparazzi Team
 *
 * This file is part of paparazzi.
 *
 * paparazzi is free software; you can redistribute it and/or modify
 * it under the terms of the GNU General Public License as published by
 * the Free Software Foundation; either version 2, or (at your option)
 * any later version.
 *
 * paparazzi is distributed in the hope that it will be useful,
 * but WITHOUT ANY WARRANTY; without even the implied warranty of
 * MERCHANTABILITY or FITNESS FOR A PARTICULAR PURPOSE.  See the
 * GNU General Public License for more details.
 *
 * You should have received a copy of the GNU General Public License
 * along with paparazzi; see the file COPYING.  If not, write to
 * the Free Software Foundation, 59 Temple Place - Suite 330,
 * Boston, MA 02111-1307, USA.
 */

/**
 * @file arch/stm32/subsystems/radio_control/ppm_arch.h
 * @ingroup stm32_arch
 *
 * STM32 ppm decoder.
 *
 */

#ifndef PPM_ARCH_H
#define PPM_ARCH_H

#include "mcu_periph/sys_time.h"

/**
 * The ppm counter is running at cpu freq / 9
 */
<<<<<<< HEAD
#define RC_PPM_TICKS_OF_USEC(_v)        ((_v) * (AHB_CLK / 9000000))
#define RC_PPM_SIGNED_TICKS_OF_USEC(_v) (int32_t)((_v) * (AHB_CLK / 9000000))
#define USEC_OF_RC_PPM_TICKS(_v)        ((_v) / (AHB_CLK / 9000000))
=======
#if defined(STM32F1)
#define RC_TICK_DIVIDER 9
#elif defined(STM32F4)
#define RC_TICK_DIVIDER 168
#endif
#define RC_PPM_TICKS_OF_USEC(_v)        CPU_TICKS_OF_USEC((_v)/RC_TICK_DIVIDER)
#define RC_PPM_SIGNED_TICKS_OF_USEC(_v) SIGNED_CPU_TICKS_OF_USEC((_v)/RC_TICK_DIVIDER)
#define USEC_OF_RC_PPM_TICKS(_v)        USEC_OF_CPU_TICKS((_v)*RC_TICK_DIVIDER)
>>>>>>> 952d5930

#define PPM_NB_CHANNEL RADIO_CONTROL_NB_CHANNEL

#endif /* PPM_ARCH_H */<|MERGE_RESOLUTION|>--- conflicted
+++ resolved
@@ -33,22 +33,16 @@
 #include "mcu_periph/sys_time.h"
 
 /**
- * The ppm counter is running at cpu freq / 9
+ * The ppm counter is running at cpu freq / 9 or 168
  */
-<<<<<<< HEAD
-#define RC_PPM_TICKS_OF_USEC(_v)        ((_v) * (AHB_CLK / 9000000))
-#define RC_PPM_SIGNED_TICKS_OF_USEC(_v) (int32_t)((_v) * (AHB_CLK / 9000000))
-#define USEC_OF_RC_PPM_TICKS(_v)        ((_v) / (AHB_CLK / 9000000))
-=======
 #if defined(STM32F1)
 #define RC_TICK_DIVIDER 9
 #elif defined(STM32F4)
 #define RC_TICK_DIVIDER 168
 #endif
-#define RC_PPM_TICKS_OF_USEC(_v)        CPU_TICKS_OF_USEC((_v)/RC_TICK_DIVIDER)
-#define RC_PPM_SIGNED_TICKS_OF_USEC(_v) SIGNED_CPU_TICKS_OF_USEC((_v)/RC_TICK_DIVIDER)
-#define USEC_OF_RC_PPM_TICKS(_v)        USEC_OF_CPU_TICKS((_v)*RC_TICK_DIVIDER)
->>>>>>> 952d5930
+#define RC_PPM_TICKS_OF_USEC(_v)        ((_v) * (AHB_CLK / (RC_TICK_DIVIDER*1000000)))
+#define RC_PPM_SIGNED_TICKS_OF_USEC(_v) (int32_t)((_v) * (AHB_CLK / (RC_TICK_DIVIDER*1000000)))
+#define USEC_OF_RC_PPM_TICKS(_v)        ((_v) / (AHB_CLK / (RC_TICK_DIVIDER*1000000)))
 
 #define PPM_NB_CHANNEL RADIO_CONTROL_NB_CHANNEL
 
